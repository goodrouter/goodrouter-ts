--- conflicted
+++ resolved
@@ -41,16 +41,11 @@
     "tape": "^4.6.3",
     "ts-node": "^2.0.0",
     "tslint": "^4.3.1",
-<<<<<<< HEAD
-    "typedoc": "^0.5.9",
-    "typescript": "^2.1.5"
-=======
     "typedoc": "^0.5.10",
     "typescript": "^2.2.2"
->>>>>>> 2242c6f2
   },
   "dependencies": {
     "synchronize-async": "1.0.1",
-    "tslib": "^1.6.1"
+    "tslib": "^1.7.1"
   }
 }